use std::{
	collections::HashMap,
	ffi::OsString,
	fs,
	path::{Path, PathBuf},
	sync::{mpsc::Sender, Arc, Mutex, RwLock},
};

use colored::Colorize;
use inkwell::{context::Context, passes::PassManager, targets::FileType};

use crate::{
	ast::{
		self,
<<<<<<< HEAD
		module::{Identifier, ModuleImportKind, ModuleInterface, ModuleInterfaceOpaque, ModuleItemOpaque},
=======
		module::{Identifier, ModuleImportKind, ModuleInterface},
>>>>>>> 828dad3f
	},
	cir::{
		analyze::{lifeline::VarInitCheck, verify, CIRPassManager, DataFlowPass},
		builder::CIRModuleBuilder,
	},
	errors::{CMNMessageLog, ComuneErrCode, ComuneError, ComuneMessage},
	lexer::{self, Lexer, SrcSpan},
	llvm::{self, LLVMBackend},
	parser::Parser,
};

pub struct ManagerState {
	pub libcomune_dir: OsString,
	pub import_paths: Vec<OsString>,
	pub max_threads: usize,
	pub verbose_output: bool,
	pub output_modules: Mutex<Vec<PathBuf>>,
	pub output_dir: OsString,
	pub emit_types: Vec<EmitType>,
	pub backtrace_on_error: bool,
	pub module_states: RwLock<HashMap<PathBuf, ModuleState>>,
}

#[derive(Clone)]
pub enum ModuleState {
	Parsing,
	ParsingFailed,
	InterfaceUntyped(Arc<ModuleInterface>),
	InterfaceComplete(Arc<ModuleInterface>),
}

#[derive(Debug, Clone, PartialEq, Eq)]
pub enum EmitType {
	DynamicLib,
	StaticLib,
	Binary,
	Object,
	ComuneIr,
	ComuneIrMono,
	LLVMIrRaw,
	LLVMIr,
}

impl EmitType {
	pub fn from_string(string: &str) -> Option<Self> {
		match string {
			"bin" => Some(EmitType::Binary),
			"dylib" => Some(EmitType::DynamicLib),
			"lib" => Some(EmitType::StaticLib),
			"obj" => Some(EmitType::Object),
			"cir" => Some(EmitType::ComuneIr),
			"cirmono" => Some(EmitType::ComuneIrMono),
			"llraw" => Some(EmitType::LLVMIrRaw),
			"ll" => Some(EmitType::LLVMIr),
			_ => None,
		}
	}
}

pub fn compile_comune_module(
	state: Arc<ManagerState>,
	src_path: PathBuf,
	module_name: Identifier,
	error_sender: Sender<CMNMessageLog>,
	s: &rayon::Scope,
) -> Result<(), ComuneError> {
	if state.module_states.read().unwrap().contains_key(&src_path) {
		return Ok(());
	}

	let ext = src_path.extension().unwrap();

	if ext == "cpp" {

	} else if ext == "co" {

	} else {
		todo!()
	}

	let out_path = get_module_out_path(&state, &module_name);

	state.output_modules.lock().unwrap().push(out_path.clone());

	state
		.module_states
		.write()
		.unwrap()
		.insert(src_path.clone(), ModuleState::Parsing);

	let mut parser = match parse_interface(&state, &src_path, error_sender.clone()) {
		Ok(parser) => parser,

		Err(e) => {
			state
				.module_states
				.write()
				.unwrap()
				.insert(src_path, ModuleState::ParsingFailed);
			return Err(e);
		}
	};

	state.module_states.write().unwrap().insert(
		src_path.clone(),
		ModuleState::InterfaceUntyped(Arc::new(parser.interface.clone())),
	);

	// Resolve module imports
	let modules: Vec<_> = parser.interface.import_names.clone().into_iter().collect();

<<<<<<< HEAD
	parser.imports_opaque = await_imports_ready(
		&state,
		&src_path,
		&module_name,
		modules, 
		error_sender.clone(),
		s
	)?;
=======
		let import_path = get_module_source_path(&state, src_path.clone(), &fs_name).unwrap();

		let error_sender = error_sender.clone();

		// Query module interface, blocking this thread until it's ready
		loop {
			let import_state = state
				.module_states
				.read()
				.unwrap()
				.get(&import_path)
				.cloned();

			match import_state {
				None => match launch_module_compilation(
					state.clone(),
					import_path.clone(),
					fs_name.clone(),
					error_sender.clone(),
					s,
				) {
					Ok(()) => {}
					Err(e) => {
						state
							.module_states
							.write()
							.unwrap()
							.insert(src_path.clone(), ModuleState::ParsingFailed);

						let import_name = import_path.file_name().unwrap().to_str().unwrap();

						error_sender
							.send(CMNMessageLog::Raw(format!(
								"\n{:>10} compiling {}\n",
								"failed".bold().red(),
								import_name.bold()
							)))
							.unwrap();

						return Err(e);
					}
				},

				// Sleep for some short duration, so we don't hog the CPU
				Some(ModuleState::Parsing) => {
					std::thread::sleep(std::time::Duration::from_millis(1))
				}

				Some(ModuleState::ParsingFailed) => {
					state
						.module_states
						.write()
						.unwrap()
						.insert(src_path.clone(), ModuleState::ParsingFailed);

					return Err(ComuneError::new(
						ComuneErrCode::DependencyError,
						SrcSpan::new(),
					));
				}

				Some(ModuleState::InterfaceUntyped(interface) | ModuleState::InterfaceComplete(interface)) => {
					imports.insert(import_name, interface.clone());
					module_names.remove(0);
					break;
				}
			}
		}
	}

	// Return early if any import failed
	parser.interface.imported = imports;
>>>>>>> 828dad3f

	match ast::semantic::validate_interface(&state, &mut parser) {
		Ok(_) => {}
		Err(e) => {
			parser
				.lexer
				.borrow()
				.log_msg_at(SrcSpan::new(), ComuneMessage::Error(e.clone()));

			state
				.module_states
				.write()
				.unwrap()
				.insert(src_path.clone(), ModuleState::ParsingFailed);

			return Err(e);
		}
	};

	// Update the module database with the fully-typed version of the interface

	state.module_states.write().unwrap().insert(
		src_path.clone(),
		ModuleState::InterfaceComplete(Arc::new(parser.interface.clone())),
	);

	// The rest of the module's compilation happens in a worker thread

	s.spawn(move |_s| {
		// Wait for all module interfaces to be finalized
		let module_names = parser.interface.import_names.clone();

		let mut imports_left = module_names
			.into_iter()
			.map(|name| match name {
				ModuleImportKind::Child(name) => Identifier::from_parent(&module_name, name),
				ModuleImportKind::Language(name) => Identifier::from_name(name, true),
				ModuleImportKind::Extern(name) => name,
			})
			.collect::<Vec<_>>();

		// Loop over remaining pending imports
		while let Some(import_name) = imports_left.first() {
			let import_path =
				get_module_source_path(&state, src_path.clone(), import_name).unwrap();

			// Get the current import's compilation state

			let import_state = state
				.module_states
				.read()
				.unwrap()
				.get(&import_path)
				.cloned()
				.unwrap();

			// If the imported module is ready, remove it from the list.
			// If not, push it to the end of the list so we get a chance
			// to check up on the other imports in the meantime

			match import_state {
				ModuleState::InterfaceComplete(complete) => {
					parser
						.interface
						.imported
						.insert(import_name.name().clone(), complete);
					imports_left.remove(0);
				}

				ModuleState::InterfaceUntyped(_) => {
					let first = imports_left.remove(0);
					imports_left.push(first);
					continue;
				}

				// Upstream parsing failed somewhere, abort
				ModuleState::ParsingFailed => return,

				ModuleState::Parsing => {}
			};
		}

		// Time to generate some code baby!!! god this module is messy lmao

		let context = Context::create();
		let src_name = src_path.file_name().unwrap().to_str().unwrap();

		// generate_code() is a bit of a misleading name; this function takes care of
		// everything from AST parsing, to type checking, to cIR generation and validation,
		// to LLVM codegen. should be broken up into discrete functions at some point honestly

		let result = match generate_code(&state, &mut parser, &context, &src_path, &module_name) {
			Ok(res) => res,
			Err(_) => {
				error_sender
					.send(CMNMessageLog::Raw(format!(
						"\n{:>10} compiling {}\n",
						"failed".bold().red(),
						src_name.bold()
					)))
					.unwrap();
				return;
			}
		};

		let target_machine = llvm::get_target_machine();

		if state.emit_types.contains(&EmitType::LLVMIr) {
			let mut llvm_out_path = out_path.clone();
			llvm_out_path.set_extension("ll");
			result.module.print_to_file(llvm_out_path).unwrap();
		}

		if state.emit_types.iter().any(|ty| {
			matches!(
				ty,
				EmitType::Binary | EmitType::StaticLib | EmitType::DynamicLib
			)
		}) {
			target_machine
				.write_to_file(&result.module, FileType::Object, &out_path)
				.unwrap();
		}
	});

	Ok(())
}

<<<<<<< HEAD
=======
// TODO: Add proper module searching support, based on a list of module search dirs, as well as support for .co, .h, .hpp etc
pub fn get_module_source_path(
	state: &Arc<ManagerState>,
	mut current_path: PathBuf,
	module: &Identifier,
) -> Option<PathBuf> {
	// Resolve built-in library paths. This is currently hard-coded, but
	// there's probably a more elegant solution to be written down the line
	if module.absolute && matches!(module.path[0].to_string().as_str(), "core" | "std") {
		current_path = PathBuf::from(state.libcomune_dir.clone());
	} else {
		current_path.pop();
	}

	current_path.set_extension("");

	for i in 0..module.path.len() {
		current_path.push(&*module.path[i]);
	}

	let extensions = ["co", "cpp", "c"];

	for extension in extensions {
		current_path.set_extension(extension);

		if current_path.exists() {
			return Some(current_path);
		}
	}

	for dir in &state.import_paths {
		let mut current_path = PathBuf::from(dir);
		current_path.push(&**module.name());

		for extension in extensions {
			current_path.set_extension(extension);
			if current_path.exists() {
				return Some(current_path);
			}
		}
	}

	None
}

pub fn get_module_out_path(state: &Arc<ManagerState>, module: &Identifier) -> PathBuf {
	let mut result = PathBuf::from(&state.output_dir);

	for scope in &module.path {
		result.push(&**scope);
	}

	fs::create_dir_all(result.parent().unwrap()).unwrap();
	result.set_extension("o");
	result
}

>>>>>>> 828dad3f
pub fn parse_interface(
	state: &Arc<ManagerState>,
	path: &Path,
	error_sender: Sender<CMNMessageLog>,
) -> Result<Parser, ComuneError> {
	// First phase of module compilation: create Lexer and Parser, and parse the module at the namespace level

	let mut mod_state = Parser::new(
		match Lexer::new(path, error_sender) {
			// TODO: Take module name instead of filename
			Ok(f) => f,
			Err(e) => {
				println!(
					"{} failed to open module '{}' ({})",
					"fatal:".red().bold(),
					path.file_name().unwrap().to_string_lossy(),
					e
				);
				return Err(ComuneError::new(
					ComuneErrCode::ModuleNotFound(OsString::from(path.file_name().unwrap())),
					SrcSpan::new(),
				));
			}
		},
		state.verbose_output,
	);

	println!(
		"{:>10} {}",
		"compiling".bold().green(),
		mod_state.lexer.borrow().file_name.to_string_lossy()
	);

	if state.verbose_output {
		println!("\ncollecting symbols...");
	}

	// Parse namespace level

	return match mod_state.parse_interface() {
		Ok(_) => Ok(mod_state),
		Err(e) => {
			mod_state
				.lexer
				.borrow()
				.log_msg(ComuneMessage::Error(e.clone()));
			Err(e)
		}
	};
}

<<<<<<< HEAD
pub fn resolve_types(state: &Arc<ManagerState>, parser: &mut Parser) -> ComuneResult<()> {
	// At this point, all imports have been resolved, so validate namespace-level types
	ast::resolve_namespace_types(&mut parser.interface)?;

	// Check for cyclical dependencies without indirection
	// TODO: Nice error reporting for this
	ast::check_module_cyclical_deps(&mut parser.interface)?;

	if state.verbose_output {
		todo!()
		//println!("\ntype resolution output:\n\n{}", parser.interface);
	}

	Ok(())
}

pub fn await_imports_ready(
	state: &Arc<ManagerState>,
	src_path: &PathBuf,
	module_name: &Identifier,
	mut modules: Vec<ModuleImportKind>,	
	error_sender: Sender<CMNMessageLog>,
	s: &rayon::Scope,
) -> ComuneResult<HashMap<String, HashMap<Identifier, ModuleItemOpaque>>> {
	
	let mut imports = HashMap::new();

	while let Some(name) = modules.first().cloned() {
		let (import_name, fs_name) = match name {
			ModuleImportKind::Child(name) => {
				(name.clone(), Identifier::from_parent(module_name, name))
			}
			ModuleImportKind::Language(name) => (name.clone(), Identifier::from_name(name, true)),
			ModuleImportKind::Extern(name) => (name.name().clone(), name),
		};

		let import_path = get_module_source_path(&state, src_path.clone(), &fs_name).unwrap();

		let error_sender = error_sender.clone();

		// Query module interface, blocking this thread until it's ready
		loop {
			let import_state = state
				.module_states
				.read()
				.unwrap()
				.get(&import_path)
				.cloned();

			match import_state {
				None => match compile_comune_module(
					state.clone(),
					import_path.clone(),
					fs_name.clone(),
					error_sender.clone(),
					s,
				) {
					Ok(()) => {},
					Err(e) => {
						state
							.module_states
							.write()
							.unwrap()
							.insert(src_path.clone(), ModuleState::ParsingFailed);
						
						let import_name = import_path.file_name().unwrap().to_str().unwrap();
						
						error_sender
							.send(CMNMessageLog::Raw(format!(
								"\n{:>10} compiling {}\n",
								"failed".bold().red(),
								import_name.bold()
							)))
							.unwrap();
		
						return Err(e);
					}
				}

				// Sleep for some short duration, so we don't hog the CPU
				Some(ModuleState::Parsing) => {
					std::thread::sleep(std::time::Duration::from_millis(1))
				}

				Some(ModuleState::ParsingFailed) => {
					state
						.module_states
						.write()
						.unwrap()
						.insert(src_path.clone(), ModuleState::ParsingFailed);

					return Err(ComuneError::new(
						ComuneErrCode::DependencyError,
						SrcSpan::new(),
					));
				}

				Some(ModuleState::InterfaceUntyped(interface)) => {
					imports.insert(import_name, interface.clone());
					modules.remove(0);
					break;
				}

				Some(ModuleState::InterfaceComplete(interface)) => {
					imports.insert(import_name, interface.get_opaque());
					modules.remove(0);
					break;
				}
			}
		}
	}

	Ok(imports)
}

=======
>>>>>>> 828dad3f
pub fn generate_code<'ctx>(
	state: &Arc<ManagerState>,
	parser: &mut Parser,
	context: &'ctx Context,
	src_path: &Path,
	input_module: &Identifier,
) -> Result<LLVMBackend<'ctx>, ComuneError> {
	// Generate AST

	match parser.generate_ast() {
		Ok(()) => {
			if state.verbose_output {
				println!("\nvalidating...");
			}
		}
		Err(e) => {
			parser
				.lexer
				.borrow()
				.log_msg(ComuneMessage::Error(e.clone()));
			return Err(e);
		}
	};

	// Validate code

	match ast::semantic::validate_module_impl(&parser.interface, &mut parser.module_impl) {
		Ok(()) => {
			if state.verbose_output {
				println!("generating code...");
			}
		}
		Err(e) => {
			parser
				.lexer
				.borrow()
				.log_msg_at(e.span, ComuneMessage::Error(e.clone()));
			return Err(e);
		}
	}

	// Generate cIR

	let module_name = input_module.to_string();
	let mut cir_module = CIRModuleBuilder::from_ast(parser).module;

	// Note: we currently write the output of a lot of
	// intermediate stages to the build directory. This is
	// mostly for debugging purposes; when the compiler is
	// at a more mature stage, most of these writes could be
	// removed or turned into an opt-in CLI option.

	if state.emit_types.contains(&EmitType::ComuneIr) {
		// Write cIR to file
		fs::write(
			get_module_out_path(state, input_module).with_extension("cir"),
			cir_module.to_string(),
		)
		.unwrap();
	}

	// Analyze & optimize cIR
	let mut cir_man = CIRPassManager::new();

	cir_man.add_pass(verify::Verify);

	// broken, don't use rn
	//cir_man.add_mut_pass(cleanup::SimplifyCFG);

	cir_man.add_mut_pass(DataFlowPass::new(VarInitCheck {}));
	cir_man.add_pass(verify::Verify);

	let cir_errors = cir_man.run_on_module(&mut cir_module);

	if !cir_errors.is_empty() {
		let mut return_errors = vec![];

		for error in cir_errors {
			return_errors.push(error.clone());
			parser
				.lexer
				.borrow()
				.log_msg_at(error.span, ComuneMessage::Error(error));
		}

		return Err(ComuneError::new(
			ComuneErrCode::Pack(return_errors),
			SrcSpan::new(),
		));
	}

	let module_mono = cir_module.monoize();

	if state.emit_types.contains(&EmitType::ComuneIrMono) {
		// Write monomorphized cIR to file
		fs::write(
			get_module_out_path(state, input_module).with_extension("cir_mono"),
			module_mono.to_string(),
		)
		.unwrap();
	}

	// Generate LLVM IR
	let mut backend = LLVMBackend::new(
		context,
		&module_name,
		src_path.to_str().unwrap(), // TODO: Handle invalid UTF-8 paths
		false,
		true,
	);

	backend.compile_module(&module_mono).unwrap();
	backend.generate_libc_bindings();

	if let Err(e) = backend.module.verify() {
		println!(
			"{}\n{}\n",
			"an internal compiler error occurred:".red().bold(),
			lexer::get_escaped(e.to_str().unwrap())
		);

		// Output bogus LLVM here, for debugging purposes
		backend.module.print_to_file("bogus.ll").unwrap();

		println!(
			"{} ill-formed LLVM IR printed to {}",
			"note:".bold(),
			"bogus.ll".bold()
		);

		return Err(ComuneError::new(ComuneErrCode::LLVMError, SrcSpan::new()));
	};

	if state.emit_types.contains(&EmitType::LLVMIrRaw) {
		backend
			.module
			.print_to_file(
				get_module_out_path(state, input_module)
					.with_extension("llraw")
					.as_os_str(),
			)
			.unwrap();
	}

	// Optimization passes
	let mpm = PassManager::create(());

	mpm.add_instruction_combining_pass();
	mpm.add_reassociate_pass();
	mpm.add_gvn_pass();
	mpm.add_cfg_simplification_pass();
	mpm.add_basic_alias_analysis_pass();
	mpm.add_promote_memory_to_register_pass();
	mpm.add_instruction_combining_pass();
	mpm.add_reassociate_pass();

	mpm.run_on(&backend.module);

	Ok(backend)
}

// TODO: Add proper module searching support, based on a list of module search dirs, as well as support for .co, .h, .hpp etc
pub fn get_module_source_path(
	state: &Arc<ManagerState>,
	mut current_path: PathBuf,
	module: &Identifier,
) -> Option<PathBuf> {
	// Resolve built-in library paths. This is currently hard-coded, but
	// there's probably a more elegant solution to be written down the line
	if module.absolute && matches!(module.path[0].to_string().as_str(), "core" | "std") {
		let mut current_path = PathBuf::from(state.libcomune_dir.clone());

		current_path.push(module.path[0].to_string());
		current_path.push("src");
		current_path.push("lib");
		current_path.set_extension("co");

		return Some(current_path);
	}

	current_path.set_extension("");

	for i in 0..module.path.len() - 1 {
		current_path.push(&*module.path[i]);
	}

	current_path.set_file_name(&**module.name());

	let extensions = ["co", "cpp", "c"];

	for extension in extensions {
		current_path.set_extension(extension);

		if current_path.exists() {
			return Some(current_path);
		}
	}

	for dir in &state.import_paths {
		let mut current_path = PathBuf::from(dir);
		current_path.push(&**module.name());

		for extension in extensions {
			current_path.set_extension(extension);
			if current_path.exists() {
				return Some(current_path);
			}
		}
	}

	None
}

pub fn get_module_out_path(state: &Arc<ManagerState>, module: &Identifier) -> PathBuf {
	let mut result = PathBuf::from(&state.output_dir);

	for scope in &module.path {
		result.push(&**scope);
	}

	fs::create_dir_all(result.parent().unwrap()).unwrap();
	result.set_extension("o");
	result
}<|MERGE_RESOLUTION|>--- conflicted
+++ resolved
@@ -12,11 +12,7 @@
 use crate::{
 	ast::{
 		self,
-<<<<<<< HEAD
-		module::{Identifier, ModuleImportKind, ModuleInterface, ModuleInterfaceOpaque, ModuleItemOpaque},
-=======
 		module::{Identifier, ModuleImportKind, ModuleInterface},
->>>>>>> 828dad3f
 	},
 	cir::{
 		analyze::{lifeline::VarInitCheck, verify, CIRPassManager, DataFlowPass},
@@ -25,7 +21,7 @@
 	errors::{CMNMessageLog, ComuneErrCode, ComuneError, ComuneMessage},
 	lexer::{self, Lexer, SrcSpan},
 	llvm::{self, LLVMBackend},
-	parser::Parser,
+	parser::{Parser, ComuneResult},
 };
 
 pub struct ManagerState {
@@ -128,8 +124,7 @@
 	// Resolve module imports
 	let modules: Vec<_> = parser.interface.import_names.clone().into_iter().collect();
 
-<<<<<<< HEAD
-	parser.imports_opaque = await_imports_ready(
+	parser.interface.imported = await_imports_ready(
 		&state,
 		&src_path,
 		&module_name,
@@ -137,80 +132,6 @@
 		error_sender.clone(),
 		s
 	)?;
-=======
-		let import_path = get_module_source_path(&state, src_path.clone(), &fs_name).unwrap();
-
-		let error_sender = error_sender.clone();
-
-		// Query module interface, blocking this thread until it's ready
-		loop {
-			let import_state = state
-				.module_states
-				.read()
-				.unwrap()
-				.get(&import_path)
-				.cloned();
-
-			match import_state {
-				None => match launch_module_compilation(
-					state.clone(),
-					import_path.clone(),
-					fs_name.clone(),
-					error_sender.clone(),
-					s,
-				) {
-					Ok(()) => {}
-					Err(e) => {
-						state
-							.module_states
-							.write()
-							.unwrap()
-							.insert(src_path.clone(), ModuleState::ParsingFailed);
-
-						let import_name = import_path.file_name().unwrap().to_str().unwrap();
-
-						error_sender
-							.send(CMNMessageLog::Raw(format!(
-								"\n{:>10} compiling {}\n",
-								"failed".bold().red(),
-								import_name.bold()
-							)))
-							.unwrap();
-
-						return Err(e);
-					}
-				},
-
-				// Sleep for some short duration, so we don't hog the CPU
-				Some(ModuleState::Parsing) => {
-					std::thread::sleep(std::time::Duration::from_millis(1))
-				}
-
-				Some(ModuleState::ParsingFailed) => {
-					state
-						.module_states
-						.write()
-						.unwrap()
-						.insert(src_path.clone(), ModuleState::ParsingFailed);
-
-					return Err(ComuneError::new(
-						ComuneErrCode::DependencyError,
-						SrcSpan::new(),
-					));
-				}
-
-				Some(ModuleState::InterfaceUntyped(interface) | ModuleState::InterfaceComplete(interface)) => {
-					imports.insert(import_name, interface.clone());
-					module_names.remove(0);
-					break;
-				}
-			}
-		}
-	}
-
-	// Return early if any import failed
-	parser.interface.imported = imports;
->>>>>>> 828dad3f
 
 	match ast::semantic::validate_interface(&state, &mut parser) {
 		Ok(_) => {}
@@ -339,8 +260,6 @@
 	Ok(())
 }
 
-<<<<<<< HEAD
-=======
 // TODO: Add proper module searching support, based on a list of module search dirs, as well as support for .co, .h, .hpp etc
 pub fn get_module_source_path(
 	state: &Arc<ManagerState>,
@@ -398,7 +317,6 @@
 	result
 }
 
->>>>>>> 828dad3f
 pub fn parse_interface(
 	state: &Arc<ManagerState>,
 	path: &Path,
@@ -450,23 +368,6 @@
 	};
 }
 
-<<<<<<< HEAD
-pub fn resolve_types(state: &Arc<ManagerState>, parser: &mut Parser) -> ComuneResult<()> {
-	// At this point, all imports have been resolved, so validate namespace-level types
-	ast::resolve_namespace_types(&mut parser.interface)?;
-
-	// Check for cyclical dependencies without indirection
-	// TODO: Nice error reporting for this
-	ast::check_module_cyclical_deps(&mut parser.interface)?;
-
-	if state.verbose_output {
-		todo!()
-		//println!("\ntype resolution output:\n\n{}", parser.interface);
-	}
-
-	Ok(())
-}
-
 pub fn await_imports_ready(
 	state: &Arc<ManagerState>,
 	src_path: &PathBuf,
@@ -474,7 +375,7 @@
 	mut modules: Vec<ModuleImportKind>,	
 	error_sender: Sender<CMNMessageLog>,
 	s: &rayon::Scope,
-) -> ComuneResult<HashMap<String, HashMap<Identifier, ModuleItemOpaque>>> {
+) -> ComuneResult<HashMap<String, Arc<ModuleInterface>>> {
 	
 	let mut imports = HashMap::new();
 
@@ -548,17 +449,11 @@
 					));
 				}
 
-				Some(ModuleState::InterfaceUntyped(interface)) => {
+				Some(ModuleState::InterfaceUntyped(interface) | ModuleState::InterfaceComplete(interface)) => {
 					imports.insert(import_name, interface.clone());
 					modules.remove(0);
 					break;
 				}
-
-				Some(ModuleState::InterfaceComplete(interface)) => {
-					imports.insert(import_name, interface.get_opaque());
-					modules.remove(0);
-					break;
-				}
 			}
 		}
 	}
@@ -566,8 +461,6 @@
 	Ok(imports)
 }
 
-=======
->>>>>>> 828dad3f
 pub fn generate_code<'ctx>(
 	state: &Arc<ManagerState>,
 	parser: &mut Parser,
@@ -727,68 +620,4 @@
 	mpm.run_on(&backend.module);
 
 	Ok(backend)
-}
-
-// TODO: Add proper module searching support, based on a list of module search dirs, as well as support for .co, .h, .hpp etc
-pub fn get_module_source_path(
-	state: &Arc<ManagerState>,
-	mut current_path: PathBuf,
-	module: &Identifier,
-) -> Option<PathBuf> {
-	// Resolve built-in library paths. This is currently hard-coded, but
-	// there's probably a more elegant solution to be written down the line
-	if module.absolute && matches!(module.path[0].to_string().as_str(), "core" | "std") {
-		let mut current_path = PathBuf::from(state.libcomune_dir.clone());
-
-		current_path.push(module.path[0].to_string());
-		current_path.push("src");
-		current_path.push("lib");
-		current_path.set_extension("co");
-
-		return Some(current_path);
-	}
-
-	current_path.set_extension("");
-
-	for i in 0..module.path.len() - 1 {
-		current_path.push(&*module.path[i]);
-	}
-
-	current_path.set_file_name(&**module.name());
-
-	let extensions = ["co", "cpp", "c"];
-
-	for extension in extensions {
-		current_path.set_extension(extension);
-
-		if current_path.exists() {
-			return Some(current_path);
-		}
-	}
-
-	for dir in &state.import_paths {
-		let mut current_path = PathBuf::from(dir);
-		current_path.push(&**module.name());
-
-		for extension in extensions {
-			current_path.set_extension(extension);
-			if current_path.exists() {
-				return Some(current_path);
-			}
-		}
-	}
-
-	None
-}
-
-pub fn get_module_out_path(state: &Arc<ManagerState>, module: &Identifier) -> PathBuf {
-	let mut result = PathBuf::from(&state.output_dir);
-
-	for scope in &module.path {
-		result.push(&**scope);
-	}
-
-	fs::create_dir_all(result.parent().unwrap()).unwrap();
-	result.set_extension("o");
-	result
 }