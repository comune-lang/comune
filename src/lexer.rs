use std::ffi::{CString, OsString};
use std::fmt::{Debug, Display};
use std::fs::File;
use std::io::{self, Error, Read};
use std::path::Path;
use std::sync::mpsc::Sender;

use crate::errors::{ComuneMessage, MessageLog};

use crate::ast::module::Name;

static KEYWORDS: [&str; 32] = [
	"if",
	"else",
	"auto",
	"class",
	"struct",
	"public",
	"private",
	"protected",
	"module",
	"static",
	"const",
	"mut",
	"raw",
	"for",
	"while",
	"using",
	"fn",
	"return",
	"break",
	"continue",
	"true",
	"false",
	"unsafe",
	"import",
	"export",
	"trait",
	"impl",
	"enum",
	"match",
	"type",
	"new",
	"drop",
];

static OPERATORS: [&str; 41] = [
	"+", "-", "/", "*", "%", "^", "!", "|", "||", "&", "&&", "=", "==", "/=", "*=", "+=", "-=", "%=",
	"&=", "|=", "^=", "->", "(", ")", "[", "]", ".", "::", "<", ">", "<=", ">=", "!=",
	"<<", ">>", ">>=", "<<=", "..", "...", "=>", "as",
];

#[derive(Debug, Clone, Hash, PartialEq, Eq)]
pub enum Token {
	Eof,
	Name(Name),
	StringLiteral(String),
	CStringLiteral(CString),
	BoolLiteral(bool),
	Keyword(&'static str),
	NumLiteral(String, String), // Optional suffix
	Operator(&'static str),
	Other(char),
}

impl Token {
	pub fn len(&self) -> usize {
		match self {
			Token::Name(x) => x.as_str().len(),

			Token::NumLiteral(x, suf) => x.len() + suf.len(),

			Token::BoolLiteral(val) => {
				if *val {
					4
				} else {
					5
				}
			}

			Token::StringLiteral(x) => x.len() + 2,

			Token::CStringLiteral(x) => x.as_bytes().len() + 3,

			Token::Keyword(x) | Token::Operator(x) => x.len(),

			Token::Eof => 0,

			_ => 1,
		}
	}
}

#[derive(Debug, Default, Copy, Clone, PartialEq, Eq, Hash)]
pub struct SrcSpan {
	pub start: usize,
	pub len: usize,
}

impl SrcSpan {
	pub fn new() -> Self {
		SrcSpan { start: 0, len: 0 }
	}
}

impl Display for Token {
	fn fmt(&self, f: &mut std::fmt::Formatter<'_>) -> std::fmt::Result {
		match self {
			Token::Name(x) => write!(f, "{x}"),

			Token::StringLiteral(x) | Token::NumLiteral(x, _) => write!(f, "{x}"),

			Token::CStringLiteral(x) => write!(f, "{x:?}"),

			Token::Keyword(x) | Token::Operator(x) => write!(f, "{x}"),

			Token::BoolLiteral(b) => {
				if *b {
					write!(f, "true")
				} else {
					write!(f, "false")
				}
			}

			Token::Other(c) => write!(f, "{c}"),

			Token::Eof => write!(f, "eof"),
		}
	}
}

pub struct Lexer {
	file_buffer: String,
	file_index: usize, // must be on a valid utf-8 character boundary
	char_buffer: Option<char>,
	token_buffer: Vec<(SrcSpan, Token)>,
	token_index: usize,
	error_logger: Sender<MessageLog>,
	pub file_name: OsString,
}

impl Lexer {
	pub fn new<P: AsRef<Path>>(
		path: P,
		error_logger: Sender<MessageLog>,
	) -> std::io::Result<Lexer> {
		let mut result = Lexer {
			file_buffer: String::new(),
			file_index: 0usize,
			char_buffer: None,
			token_buffer: vec![],
			token_index: 0usize,
			error_logger,
			file_name: path.as_ref().file_name().unwrap().to_os_string(),
		};

		File::open(path)?.read_to_string(&mut result.file_buffer)?; // lol

		result.tokenize_file()?;

		Ok(result)
	}

	pub fn tokenize_file(&mut self) -> io::Result<()> {
		self.file_index = 0usize;
		self.char_buffer = None;
		self.token_buffer = vec![];
		self.token_index = 0;

		self.advance_char()?;
		loop {
			match self.parse_next() {
				Ok((span, Token::Eof)) => {
					self.token_buffer.push((span, Token::Eof));
					break;
				}

				Ok(tk) => self.token_buffer.push(tk),
<<<<<<< HEAD
				Err(err) => return Err(err),
=======

				// eof in a weird place, it's fine
				Err(error) if error.kind() == io::ErrorKind::UnexpectedEof => {
					self.token_buffer.push((SrcSpan::new(), Token::Eof));
					break;
				}
				
				// somethign Bad happened while lexing..
				Err(err) => return Err(err), 
>>>>>>> 76a3bdf3
			}
		}
		self.file_index = 0usize;

		Ok(())
	}

	pub fn seek_token_idx(&mut self, idx: usize) {
		self.token_index = idx;
	}

	pub fn get_line_number(&self, char_idx: usize) -> usize {
		if char_idx >= self.file_buffer.len() {
			self.file_buffer.lines().count()
		} else {
			self.file_buffer[..char_idx]
				.chars()
				.filter(|x| *x == '\n')
				.count()
		}
	}

	pub fn get_column(&self, char_idx: usize) -> usize {
		if char_idx >= self.file_buffer.len() {
			char_idx - self.file_buffer.len()
		} else {
			let line_num = self.get_line_number(char_idx);

			if line_num == 0 {
				char_idx - 1
			} else {
				let line_index = self
					.file_buffer
					.match_indices('\n')
					.nth(line_num - 1)
					.unwrap()
					.0;
				char_idx - line_index - 1
			}
		}
	}

	pub fn get_line(&self, line: usize) -> &str {
		self.file_buffer.lines().nth(line).unwrap_or("")
	}

	pub fn current(&self) -> Option<&(SrcSpan, Token)> {
		self.token_buffer.get(self.token_index)
	}

	pub fn previous(&self) -> Option<&(SrcSpan, Token)> {
		if self.token_index == 0 {
			None
		} else {
			self.token_buffer.get(self.token_index - 1)
		}
	}

	pub fn current_token_index(&self) -> usize {
		self.token_index
	}

	fn skip_whitespace(&mut self) -> io::Result<()> {
		if let Some(mut token) = self.char_buffer {
			while token.is_whitespace() && !self.eof_reached() {
				token = self.get_next_char()?;
			}
			Ok(())
		} else {
			Err(Error::new(
				io::ErrorKind::UnexpectedEof,
				"file buffer exhausted",
			))
		}
	}

	fn skip_single_line_comment(&mut self) -> io::Result<()> {
		if let Some(mut token) = self.char_buffer {
			while token == '/' && self.peek_next_char()? == '/' {
				while token != '\n' && !self.eof_reached() {
					token = self.get_next_char()?;
				}
				token = self.get_next_char()?;
			}
			Ok(())
		} else {
			Err(Error::new(
				io::ErrorKind::UnexpectedEof,
				"file buffer exhausted",
			))
		}
	}

	fn skip_multi_line_comment(&mut self) -> io::Result<()> {
		if let Some(mut token) = self.char_buffer {
			let mut depth = 1;

			while token == '/' && (self.eof_reached() || self.peek_next_char()? == '*') {
				while !self.eof_reached() {
					token = self.get_next_char()?;

					if token == '*' && self.peek_next_char()? == '/' {
						depth -= 1;

						if depth == 0 {
							break;
						}
					}

					if token == '/' && self.peek_next_char()? == '*' {
						depth += 1;
					}
				}
				self.get_next_char()?;
				token = self.get_next_char()?;
			}
			Ok(())
		} else {
			Err(Error::new(
				io::ErrorKind::UnexpectedEof,
				"file buffer exhausted",
			))
		}
	}

	pub fn next(&mut self) -> Option<&(SrcSpan, Token)> {
		self.token_index += 1;
		if let Some((span, _)) = self.current() {
			self.file_index = span.start;
		}
		self.current()
	}

	pub fn parse_next(&mut self) -> io::Result<(SrcSpan, Token)> {
		let mut result_token = Ok(Token::Eof);
		let mut start = self.file_index;

		if let Some(mut token) = self.char_buffer {
			// skip whitespace and comments
			while !self.eof_reached()
				&& (token.is_whitespace()
					|| (token == '/' && self.peek_next_char()? == '/')
					|| (token == '/' && self.peek_next_char()? == '*'))
			{
				self.skip_whitespace()?;
				self.skip_single_line_comment()?;
				self.skip_multi_line_comment()?;
				token = self.char_buffer.unwrap();
			}

			start = self.file_index;

			if token == 'c' && self.peek_next_char()? == '"' {
				self.get_next_char()?;
				// Parse C string literal
				token = self.get_next_char()?;

				let mut result = String::new();
				let mut escaped = false;

				while token != '"' {
					if escaped {
						result.push(get_escaped_char(token).unwrap());
						escaped = false;
					} else if token == '\\' {
						escaped = true;
					} else {
						result.push(token);
					}

					token = self.get_next_char()?;
				}

				let result = result.into_bytes();

				// Consume ending quote
				self.get_next_char()?;

				result_token = Ok(Token::CStringLiteral(CString::new(result).unwrap()));
			} else if token.is_alphabetic() || token == '_' {
				// Identifier

				let mut result = String::from(token);
				let mut next = self.get_next_char()?;

				while next.is_alphanumeric() || next == '_' {
					result.push(next);
					next = self.get_next_char()?;
				}

				if KEYWORDS.contains(&result.as_str()) {
					result_token = match result.as_str() {
						"true" => Ok(Token::BoolLiteral(true)),

						"false" => Ok(Token::BoolLiteral(false)),

						_ => Ok(Token::Keyword(
							KEYWORDS
								.iter()
								.find(|x_static| **x_static == result.as_str())
								.unwrap(),
						)),
					}
				} else if OPERATORS.contains(&result.as_str()) {
					result_token = Ok(Token::Operator(
						OPERATORS
							.iter()
							.find(|x_static| **x_static == result.as_str())
							.unwrap(),
					));
				} else {
					result_token = Ok(Token::Name(result.into()))
				}
			} else if token.is_numeric() {
				// Numeric literal

				let mut result = String::from(token);
				let mut suffix = String::new();
				let mut next = self.get_next_char()?;

				match next {
					'x' | 'X' => {
						result.push(next);
						next = self.get_next_char()?;
						
						while matches!(next, '0'..='9' | 'a'..='f' | 'A'..='F') {
							result.push(next);
							next = self.get_next_char()?;
						}
					}

					'b' | 'B' => {
						result.push(next);
						next = self.get_next_char()?;

						while matches!(next, '0' | '1') {
							result.push(next);
							next = self.get_next_char()?;
						}
					}

					_ => {
						while next.is_numeric() {
							result.push(next);
							next = self.get_next_char()?;
						}
		
						// Parse decimal stuff
						if next == '.' {
							result.push(next);
							next = self.get_next_char()?;
							while next.is_numeric() {
								result.push(next);
								next = self.get_next_char()?;
							}
						}
					}
				}
				
				// Parse suffix
				while next.is_alphanumeric() {
					suffix.push(next);
					next = self.get_next_char()?;
				}

				result_token = Ok(Token::NumLiteral(result, suffix));
			} else if let Some(op) = OPERATORS
				.iter()
				.find(|x| x.chars().next().unwrap() == token)
			{
				// Operator

				let result = String::from(token);

				let next = self.peek_next_char()?;
				let mut result_double = result.clone();
				result_double.push(next);

				// Check for two-char operator
				if OPERATORS.contains(&result_double.as_str()) {
					self.get_next_char()?;

					// Little hack for three-char operators
					let mut result_triple = result_double.clone();
					result_triple.push(self.peek_next_char()?);

					if OPERATORS.contains(&result_triple.as_str()) {
						self.get_next_char()?;

						result_token = Ok(Token::Operator(
							OPERATORS
								.iter()
								.find(|x_static| **x_static == result_triple.as_str())
								.unwrap(),
						));
					} else {
						result_token = Ok(Token::Operator(
							OPERATORS
								.iter()
								.find(|x_static| **x_static == result_double.as_str())
								.unwrap(),
						));
					}
				} else if OPERATORS.contains(&result.as_str()) {
					result_token = Ok(Token::Operator(op));
				} else {
					result_token = Ok(Token::Other(token));
				}

				self.get_next_char()?;
			} else if token == '"' {
				// Parse string literal
				token = self.get_next_char()?;

				let mut result = String::new();
				let mut escaped = false;

				while token != '"' {
					if escaped {
						result.push(get_escaped_char(token).unwrap());
						escaped = false;
					} else if token == '\\' {
						escaped = true;
					} else {
						result.push(token);
					}

					token = self.get_next_char()?;
				}

				// Consume ending quote
				self.get_next_char()?;

				result_token = Ok(Token::StringLiteral(result));
			} else if self.eof_reached() && token.is_whitespace() {
				return Ok((SrcSpan { start, len: 0 }, Token::Eof));
			} else {
				result_token = Ok(Token::Other(token));
				self.get_next_char()?;
			}
		}

		match result_token {
			Ok(tk) => Ok((
				SrcSpan {
					start,
					len: tk.len(),
				},
				tk,
			)),
			Err(e) => Err(e),
		}
	}

	fn get_next_char(&mut self) -> io::Result<char> {
		match self.advance_char() {
			Ok(()) => {
				// Char buffer filled
				Ok(self.char_buffer.unwrap())
			}
			Err(e) => {
				if self.char_buffer.is_some() {
					self.file_index += self.char_buffer.unwrap().len_utf8();
					Ok(self.char_buffer.take().unwrap())
				} else {
					Err(e)
				}
			}
		}
	}

	fn eof_reached(&self) -> bool {
		self.file_index >= self.file_buffer.len()
	}

	fn advance_char(&mut self) -> io::Result<()> {
		if self.eof_reached() {
			Err(Error::new(
				io::ErrorKind::UnexpectedEof,
				"file buffer exhausted",
			))
		} else {
			let mut chars_buf = self.file_buffer[self.file_index..].chars();

			self.char_buffer = chars_buf.next();
			self.file_index += self.char_buffer.unwrap().len_utf8();

			Ok(())
		}
	}

	fn peek_next_char(&self) -> io::Result<char> {
		// Good language
		self.file_buffer[self.file_index..]
			.chars()
			.next()
			.ok_or_else(|| 
				Error::new(io::ErrorKind::UnexpectedEof, "Unexpected EOF")
			)
	}

	pub fn log_msg(&self, e: ComuneMessage) {
		let span = match &e {
			ComuneMessage::Error(e) => e.span,
			ComuneMessage::Warning(_) => SrcSpan::new(), // TODO: Implement
		};

		if span.start > 0 {
			let first_line = self.get_line_number(span.start);
			let last_line = self.get_line_number(span.start + span.len);
			let column = self.get_column(span.start);
			let mut lines_text = vec![];

			for line in first_line..=last_line {
				lines_text.push(self.get_line(line).to_string());
			}

			self.error_logger
				.send(MessageLog::Annotated {
					msg: e,
					lines_text,
					filename: self.file_name.to_string_lossy().into_owned(),
					lines: first_line..=last_line,
					column,
					length: span.len,
				})
				.unwrap();
		} else {
			self.error_logger
				.send(MessageLog::Plain {
					msg: e,
					filename: self.file_name.to_string_lossy().into_owned(),
				})
				.unwrap();
		}
	}
}

pub fn get_escaped_char(c: char) -> Option<char> {
	match c {
		'n' => Some('\n'),
		't' => Some('\t'),
		'\\' => Some('\\'),
		'0' => Some('\0'),
		'"' => Some('"'),

		_ => None,
	}
}

pub fn get_unescaped_char(c: char) -> Option<&'static str> {
	match c {
		'\n' => Some("\\n"),
		'\t' => Some("\\t"),
		'\\' => Some("\\\\"),
		'\0' => Some("\\0"),
		'"' => Some("\\\""),

		_ => None,
	}
}

pub fn get_escaped(string: &str) -> String {
	let mut result = String::new();
	let mut escaped = false;

	result.reserve(string.len());

	for c in string.chars() {
		if escaped {
			result.push(get_escaped_char(c).unwrap());
			escaped = false;
		} else if c == '\\' {
			escaped = true;
		} else {
			result.push(c);
		}
	}

	result.shrink_to_fit();

	result
}

pub fn get_unescaped(string: &str) -> String {
	let mut result = String::new();
	result.reserve(string.len());

	for c in string.chars() {
		if let Some(unesc) = get_unescaped_char(c) {
			result.push_str(unesc);
		} else {
			result.push(c);
		}
	}

	result
}<|MERGE_RESOLUTION|>--- conflicted
+++ resolved
@@ -176,9 +176,7 @@
 				}
 
 				Ok(tk) => self.token_buffer.push(tk),
-<<<<<<< HEAD
-				Err(err) => return Err(err),
-=======
+
 
 				// eof in a weird place, it's fine
 				Err(error) if error.kind() == io::ErrorKind::UnexpectedEof => {
@@ -188,7 +186,6 @@
 				
 				// somethign Bad happened while lexing..
 				Err(err) => return Err(err), 
->>>>>>> 76a3bdf3
 			}
 		}
 		self.file_index = 0usize;
